--- conflicted
+++ resolved
@@ -61,9 +61,8 @@
 
 (defn field-count
   "Return the count of FIELD."
-<<<<<<< HEAD
-  [{field-id :id :as field}]
-  (-> (field-query field (ql/aggregation {} (ql/count (ql/field-id field-id))))
+  [field]
+  (-> (field-query field (ql/aggregation {} (ql/count (ql/field-id (u/get-id field)))))
       first first int))
 
 (defn field-max-min
@@ -72,9 +71,4 @@
   (->> (field-query field (ql/aggregation {} [(ql/min (ql/field-id field-id))
                                               (ql/max (ql/field-id field-id))]))
        first
-       (map double)))
-=======
-  [field]
-  (-> (field-query field (ql/aggregation {} (ql/count (ql/field-id (u/get-id field)))))
-      first first int))
->>>>>>> c93a600c
+       (map double)))