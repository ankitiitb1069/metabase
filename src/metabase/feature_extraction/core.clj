--- conflicted
+++ resolved
@@ -97,7 +97,7 @@
       dataset)))
 
 (defn index-of
-  "Return the index of the first element for which pred reutrns true."
+  "Return the index of the first element in `coll` for which `pred` reutrns true."
   [pred coll]
   (first (keep-indexed (fn [i x]
                          (when (pred x) i))
@@ -111,11 +111,7 @@
                                    #(nth % idx)))))
               rows)
     rows))
-(x-ray {:features (->> (Card 3)
-                       (extract-features {})
-                       :constituents
-                       second
-                       val)})
+
 (defmethod extract-features (type Card)
   [opts card]
   (let [{:keys [rows cols] :as dataset} (card-values card)
@@ -124,7 +120,6 @@
                                          (or (first aggregation)
                                              (second breakout))]]
     {:constituents (dataset->features opts dataset)
-<<<<<<< HEAD
      :features     (merge (field->features (->> card
                                                 :dataset_query
                                                 :query
@@ -133,15 +128,8 @@
                                            (ensure-aligment fields cols rows))
                           {:card  card
                            :table (Table (:table_id card))})
-     :dataset      dataset}))
-=======
-     :features     (merge
-                    (field->features (assoc opts :query query) fields rows)
-                    {:card  card
-                     :table (Table (:table_id card))})
      :dataset      dataset
      :sample?      (sampled? opts dataset)}))
->>>>>>> 2838711a
 
 (defmethod extract-features (type Segment)
   [opts segment]
