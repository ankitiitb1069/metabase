(ns metabase.api.x-ray
  (:refer-clojure :exclude [compare])
  (:require [compojure.core :refer [GET POST]]
            [metabase.api.common :as api]
            [metabase.feature-extraction
             [async :as async]
             [core :as fe]
             [costs :as costs]]
            [metabase.models
             [card :refer [Card] :as card]
             [database :refer [Database] :as database]
             [field :refer [Field]]
             [metric :refer [Metric]]
             [query :as query]
             [segment :refer [Segment]]
             [table :refer [Table]]]
            [schema.core :as s]))

;; See metabase.feature-extraction.core/costs for description of these settings.
(def ^:private MaxQueryCost
  (s/maybe (s/enum "cache"
                   "sample"
                   "full-scan"
                   "joins")))

(def ^:private MaxComputationCost
  (s/maybe (s/enum "linear"
                   "unbounded"
                   "yolo")))

(defn- max-cost
  [query computation]
  (costs/apply-global-cost-cap {:query       (keyword query)
                                :computation (keyword computation)}))

(defn- x-ray
  [max-cost model]
  (api/check-403 (costs/enable-xrays))
  {:job-id (async/with-async
             [model model
              opts  {:max-cost max-cost}]
             (fe/x-ray (fe/extract-features opts model)))})

(defn- compare
  [max-cost model1 model2]
  (api/check-403 (costs/enable-xrays))
  {:job-id (async/with-async
             [model1 model1
              model2 model2
              opts   {:max-cost max-cost}]
             (fe/x-ray (fe/compare-features opts model1 model2)))})

(api/defendpoint GET "/field/:id"
  "X-ray a field."
  [id max_query_cost max_computation_cost]
  {max_query_cost       MaxQueryCost
   max_computation_cost MaxComputationCost}
  (x-ray (max-cost max_query_cost max_computation_cost)
         (api/read-check Field id)))

(api/defendpoint GET "/table/:id"
  "X-ray a table."
  [id max_query_cost max_computation_cost]
  {max_query_cost       MaxQueryCost
   max_computation_cost MaxComputationCost}
  (x-ray (max-cost max_query_cost max_computation_cost)
         (api/read-check Table id)))

(api/defendpoint GET "/card/:id"
  "X-ray a card."
  [id max_query_cost max_computation_cost]
  {max_query_cost       MaxQueryCost
   max_computation_cost MaxComputationCost}
  (x-ray (max-cost max_query_cost max_computation_cost)
         (api/read-check Card id)))

(api/defendpoint GET "/metric/:id"
  "X-ray a metric."
  [id max_query_cost max_computation_cost]
  {max_query_cost       MaxQueryCost
   max_computation_cost MaxComputationCost}
  (x-ray (max-cost max_query_cost max_computation_cost)
         (api/read-check Metric id)))

(api/defendpoint GET "/segment/:id"
  "X-ray a segment."
  [id max_query_cost max_computation_cost]
  {max_query_cost       MaxQueryCost
   max_computation_cost MaxComputationCost}
  (x-ray (max-cost max_query_cost max_computation_cost)
         (api/read-check Segment id)))

(defn- adhoc-query
  [{:keys [database], :as query}]
  (when-not (= database database/virtual-id)
    (api/read-check Database database))
  (->> {:dataset_query query}
       (merge (card/query->database-and-table-ids query))
       query/map->QueryInstance))

(api/defendpoint POST "/query"
  "X-ray a query."
  [max_query_cost max_computation_cost :as {query :body}]
  {max_query_cost       MaxQueryCost
   max_computation_cost MaxComputationCost}
  (->> query
       adhoc-query
       (x-ray (max-cost max_query_cost max_computation_cost))))

(api/defendpoint GET "/compare/tables/:table1-id/:table2-id"
  "Get comparison x-ray of two tables."
  [table1-id table2-id max_query_cost max_computation_cost]
  {max_query_cost       MaxQueryCost
   max_computation_cost MaxComputationCost}
  (compare (max-cost max_query_cost max_computation_cost)
           (api/read-check Table table1-id)
           (api/read-check Table table2-id)))

(api/defendpoint GET "/compare/segments/:segment1-id/:segment2-id"
  "Get comparison x-ray of two segments."
  [segment1-id segment2-id max_query_cost max_computation_cost]
  {max_query_cost       MaxQueryCost
   max_computation_cost MaxComputationCost}
  (compare (max-cost max_query_cost max_computation_cost)
           (api/read-check Segment segment1-id)
           (api/read-check Segment segment2-id)))

(api/defendpoint GET "/compare/fields/:field1-id/:field2-id"
  "Get comparison x-ray of two fields."
  [field1-id field2-id max_query_cost max_computation_cost]
  {max_query_cost       MaxQueryCost
   max_computation_cost MaxComputationCost}
  (compare (max-cost max_query_cost max_computation_cost)
           (api/read-check Field field1-id)
           (api/read-check Field field2-id)))

(api/defendpoint GET "/compare/cards/:card1-id/:card2-id"
  "Get comparison x-ray of two cards."
  [card1-id card2-id max_query_cost max_computation_cost]
  {max_query_cost       MaxQueryCost
   max_computation_cost MaxComputationCost}
  (compare (max-cost max_query_cost max_computation_cost)
           (api/read-check Card card1-id)
           (api/read-check Card card2-id)))

(api/defendpoint GET "/compare/table/:table-id/segment/:segment-id"
  "Get comparison x-ray of a table and a segment."
  [table-id segment-id max_query_cost max_computation_cost]
  {max_query_cost       MaxQueryCost
   max_computation_cost MaxComputationCost}
  (compare (max-cost max_query_cost max_computation_cost)
           (api/read-check Table table-id)
           (api/read-check Segment segment-id)))

(api/defendpoint GET "/compare/segment/:segment-id/table/:table-id"
  "Get comparison x-ray of a table and a segment."
  [segment-id table-id max_query_cost max_computation_cost]
  {max_query_cost       MaxQueryCost
   max_computation_cost MaxComputationCost}
  (compare (max-cost max_query_cost max_computation_cost)
           (api/read-check Segment segment-id)
           (api/read-check Table table-id)))

(api/defendpoint GET "/compare/card/:card-id/table/:table-id"
  "Get comparison x-ray of a table and a card."
  [card-id table-id max_query_cost max_computation_cost]
  {max_query_cost       MaxQueryCost
   max_computation_cost MaxComputationCost}
  (compare (max-cost max_query_cost max_computation_cost)
           (api/read-check Card card-id)
           (api/read-check Table table-id)))

(api/defendpoint GET "/compare/card/:card-id/segment/:segment-id"
  "Get comparison x-ray of a card and a segment."
  [card-id segment-id max_query_cost max_computation_cost]
  {max_query_cost       MaxQueryCost
   max_computation_cost MaxComputationCost}
<<<<<<< HEAD
  (compare-filtered-field (max-cost max_query_cost max_computation_cost)
                          (api/read-check Table table-id)
                          (api/read-check Segment segment-id)
                          field))
=======
  (compare (max-cost max_query_cost max_computation_cost)
           (api/read-check Card card-id)
           (api/read-check Segment segment-id)))
>>>>>>> 10a1e93d

(api/defendpoint GET "/compare/segment/:segment-id/card/:card-id"
  "Get comparison x-ray of a card and a segment."
  [segment-id card-id max_query_cost max_computation_cost]
  {max_query_cost       MaxQueryCost
   max_computation_cost MaxComputationCost}
  (compare (max-cost max_query_cost max_computation_cost)
           (api/read-check Segment segment-id)
           (api/read-check Card card-id)))

(api/defendpoint GET "/compare/table/:table-id/card/:card-id"
  "Get comparison x-ray of a table and a card."
  [table-id card-id max_query_cost max_computation_cost]
  {max_query_cost       MaxQueryCost
   max_computation_cost MaxComputationCost}
  (compare (max-cost max_query_cost max_computation_cost)
           (api/read-check Table table-id)
           (api/read-check Card card-id)))

(api/defendpoint POST "/compare/card/:id/query"
  "Get comparison x-ray of card and ad-hoc query."
  [id max_query_cost max_computation_cost :as {query :body}]
  {max_query_cost       MaxQueryCost
   max_computation_cost MaxComputationCost}
  (compare (max-cost max_query_cost max_computation_cost)
           (api/read-check Card id)
           (adhoc-query query)))

(api/defendpoint POST "/compare/table/:id/query"
  "Get comparison x-ray of table and ad-hoc query."
  [id max_query_cost max_computation_cost :as {query :body}]
  {max_query_cost       MaxQueryCost
   max_computation_cost MaxComputationCost}
  (compare (max-cost max_query_cost max_computation_cost)
           (api/read-check Table id)
           (adhoc-query query)))

(api/defendpoint POST "/compare/segment/:id/query"
  "Get comparison x-ray of segment and ad-hoc query."
  [id max_query_cost max_computation_cost :as {query :body}]
  {max_query_cost       MaxQueryCost
   max_computation_cost MaxComputationCost}
  (compare (max-cost max_query_cost max_computation_cost)
           (api/read-check Segment id)
           (adhoc-query query)))

(api/define-routes)<|MERGE_RESOLUTION|>--- conflicted
+++ resolved
@@ -175,16 +175,9 @@
   [card-id segment-id max_query_cost max_computation_cost]
   {max_query_cost       MaxQueryCost
    max_computation_cost MaxComputationCost}
-<<<<<<< HEAD
-  (compare-filtered-field (max-cost max_query_cost max_computation_cost)
-                          (api/read-check Table table-id)
-                          (api/read-check Segment segment-id)
-                          field))
-=======
   (compare (max-cost max_query_cost max_computation_cost)
            (api/read-check Card card-id)
            (api/read-check Segment segment-id)))
->>>>>>> 10a1e93d
 
 (api/defendpoint GET "/compare/segment/:segment-id/card/:card-id"
   "Get comparison x-ray of a card and a segment."
