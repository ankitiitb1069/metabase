--- conflicted
+++ resolved
@@ -13,7 +13,6 @@
 
 (declare post-select)
 
-<<<<<<< HEAD
 (defn db-file
   "Path to our H2 DB file from env var or app config."
   []
@@ -25,19 +24,10 @@
       (str "file:" db-file-name options)
       ;; if we don't have an absolute path then make sure we start from "user.dir"
       (str "file:" (str (System/getProperty "user.dir") "/" db-file-name options)))))
-=======
-(defonce ^{:doc "Path to our H2 DB file from env var or app config."}
-  db-file
-  (delay
-   (str "file:" (or (:database-file env)
-                    (str (System/getProperty "user.dir") "/" (:database-file app-defaults)))
-        ";AUTO_SERVER=TRUE;MV_STORE=FALSE")))
->>>>>>> 59209257
 ;; Tell the DB to open an "AUTO_SERVER" connection so multiple processes can connect to it (e.g. web server + REPL)
 ;; Do this by appending `;AUTO_SERVER=TRUE` to the JDBC URL (see http://h2database.com/html/features.html#auto_mixed_mode)
 
 
-<<<<<<< HEAD
 (defn setup-jdbc-db
   "Configure connection details for JDBC."
   []
@@ -51,8 +41,7 @@
                           ":" (config/config-str :mb-db-port)
                           "/" (config/config-str :mb-db-dbname))
                :user (config/config-str :mb-db-user)
-               :password (config/config-str :mb-db-pass)})
-  )
+               :password (config/config-str :mb-db-pass)}))
 
 
 (defn setup-korma-db
@@ -74,18 +63,6 @@
   [jdbc-conn]
   (let [result (first (jdbc/query jdbc-conn ["select 7 as num"] :row-fn :num))]
     (assert (= 7 result) "JDBC Connection Test FAILED")))
-=======
-(defonce ^{:private true
-           :doc "Setup Korma default DB."}
-  setup-db
-  (memoize
-   (fn []
-     (log/info (str "Using H2 database file: " @db-file))
-     (let [db (create-db (h2 {:db @db-file
-                              :naming {:keys str/lower-case
-                                       :fields str/upper-case}}))]
-       (default-connection db)))))
->>>>>>> 59209257
 
 
 (defn migrate
@@ -93,21 +70,9 @@
   [jdbc-db direction]
   (let [conn (jdbc/get-connection jdbc-db)]
     (case direction
-<<<<<<< HEAD
       :up (com.metabase.corvus.migrations.LiquibaseMigrations/setupDatabase conn)
       :down (com.metabase.corvus.migrations.LiquibaseMigrations/teardownDatabase conn)
       :print (com.metabase.corvus.migrations.LiquibaseMigrations/genSqlDatabase conn))))
-=======
-      :up    (com.metabase.corvus.migrations.LiquibaseMigrations/setupDatabase conn)
-      :down  (com.metabase.corvus.migrations.LiquibaseMigrations/teardownDatabase conn)
-      :print (let [sql (com.metabase.corvus.migrations.LiquibaseMigrations/genSqlDatabase conn)]
-               (log/info (str "Database migrations required\n\n"
-                              "NOTICE: Your database requires updates to work with this version of Metabase.  "
-                              "Please execute the following sql commands on your database before proceeding.\n\n"
-                              sql
-                              "\n\n"
-                              "Once you're database is updated try running the application again.\n"))))))
->>>>>>> 59209257
 
 
 (defn setup-db
