(ns metabase.sync.analyze.fingerprint.insights
  "Deeper statistical analysis of results."
  (:require [clj-time
<<<<<<< HEAD
             [coerce :as t.coerce]
             [core :as t]]
=======
              [coerce :as t.coerce]
              [core :as t]]
>>>>>>> bbb3e177
            [kixi.stats
             [core :as stats]
             [math :as math]]
            [metabase.models.field :as field]
            [metabase.sync.analyze.fingerprint.fingerprinters :as f]
            [metabase.util.date :as du]
            [redux.core :as redux]))

(defn- last-n
  [n]
  (fn
    ([] [])
    ([acc]
     (concat (repeat (- n (count acc)) nil) acc))
    ([acc x]
     (if (< (count acc) n)
       (conj acc x)
       (conj (subvec acc 1) x)))))

(defn change
  "Relative difference between `x1` an `x2`."
  [x2 x1]
  (when (and x1 x2 (not (zero? x1)))
    (let [x2 (double x2)
          x1 (double x1)]
      (cond
        (every? neg? [x1 x2])     (change (- x1) (- x2))
        (and (neg? x1) (pos? x2)) (- (change x1 x2))
        (neg? x1)                 (- (change x2 x1))
        :else                     (/ (- x2 x1) x1)))))

(defn reservoir-sample
  "Transducer that samples a fixed number `n` of samples.
   https://en.wikipedia.org/wiki/Reservoir_sampling"
  [n]
  (fn
    ([] [(transient []) 0])
    ([[reservoir c] x]
     (let [c   (inc c)
           idx (rand-int c)]
       (cond
         (<= c n)  [(conj! reservoir x) c]
         (< idx n) [(assoc! reservoir idx x) c]
         :else     [reservoir c])))
    ([[reservoir _]] (persistent! reservoir))))

(defn mae
  "Given two functions: (fŷ input) and (fy input), returning the predicted and actual values of y
   respectively, calculates the mean absolute error of the estimate.
   https://en.wikipedia.org/wiki/Mean_absolute_error"
  [fy-hat fy]
  ((map (fn [x]
          (when x
            (math/abs (- (fy x) (fy-hat x))))))
   stats/mean))

(def ^:private trendline-function-families
  ;; http://mathworld.wolfram.com/LeastSquaresFitting.html
  [{:x-link-fn identity
    :y-link-fn identity
    :model     (fn [offset slope]
                 (fn [x]
                   (+ offset (* slope x))))
    :formula   (fn [offset slope]
                 [:+ offset [:* slope :x]])}
   ;; http://mathworld.wolfram.com/LeastSquaresFittingExponential.html
   {:x-link-fn identity
    :y-link-fn math/log
    :model     (fn [offset slope]
                 (fn [x]
                   (* (math/exp offset) (math/exp (* slope x)))))
    :formula   (fn [offset slope]
                 [:* (math/exp offset) [:exp [:* slope :x]]])}
   ;; http://mathworld.wolfram.com/LeastSquaresFittingLogarithmic.html
   {:x-link-fn math/log
    :y-link-fn identity
    :model     (fn [offset slope]
                 (fn [x]
                   (+ offset (* slope (math/log x)))))
    :formula   (fn [offset slope]
                 [:+ offset [:* slope [:log :x]]])}
   ;; http://mathworld.wolfram.com/LeastSquaresFittingPowerLaw.html
   {:x-link-fn math/log
    :y-link-fn math/log
    :model     (fn [offset slope]
                 (fn [x]
                   (* (math/exp offset) (math/pow x slope))))
    :formula   (fn [offset slope]
                 [:* (math/exp offset) [:pow :x slope]])}])

(def ^:private ^:const ^Long validation-set-size 20)

(defn- best-fit
  "Fit curves from `trendline-function-families` and pick the one with the smallest RMSE.
   To keep the operation single pass we collect a small validation set as we go using reservoir
   sampling, and use it to calculate RMSE."
  [fx fy]
  (redux/post-complete
   (redux/fuse
    {:fits (->> (for [{:keys [x-link-fn y-link-fn formula model]} trendline-function-families]
                  (redux/post-complete
                   (stats/simple-linear-regression (comp (stats/somef x-link-fn) fx)
                                                   (comp (stats/somef y-link-fn) fy))
                   (fn [[offset slope]]
                     (when-not (or (nil? offset)
                                   (nil? slope)
                                   (Double/isNaN offset)
                                   (Double/isNaN slope))
                       {:model   (model offset slope)
                        :formula (formula offset slope)}))))
                (apply redux/juxt))
     :validation-set ((keep (fn [row]
                              (let [x (fx row)
                                    y (fy row)]
                                (when (and x y)
                                  [x y]))))
                      (reservoir-sample validation-set-size))})
   (fn [{:keys [validation-set fits]}]
     (some->> fits
              (remove nil?)
              not-empty
              (apply min-key #(transduce identity
                                         (mae (comp (:model %) first) second)
                                         validation-set))
              :formula))))

(defn- timeseries?
  [{:keys [numbers datetimes others]}]
  (and (pos? (count numbers))
       (= (count datetimes) 1)
       (empty? others)))

;; We downsize UNIX timestamps to lessen the chance of overflows and numerical instabilities.
(def ^Long ^:const ^:private ms-in-a-day (* 1000 60 60 24))

(defn- ms->day
  [dt]
  (/ dt ms-in-a-day))

(defn- about=
  [a b]
  (< 0.9 (/ a b) 1.1))

(def ^:private unit->duration
  {:minute  (/ 1 24 60)
   :hour    (/ 24)
   :day     1
   :week    7
   :month   30.5
   :quarter (* 30.4 3)
   :year    365.1})

(defn- infer-unit
  [from to]
  (when (and from to)
    (some (fn [[unit duration]]
            (when (about= (- to from) duration)
              unit))
          unit->duration)))

(defn- month-of-quarter
  [dt]
  (-> dt t/month dec (mod 3) inc))

(defn- %complete
  [unit dt]
  (case unit
    :minute  (/ (max (t/seconds dt) 1) 60)
    :hour    (/ (max (t/minutes dt) 1) 60)
    :day     (/ (max (t/hours dt) 1) 24)
    :week    (/ (t/day-of-week dt) 7)
    :month   (/ (t/day dt) (t/number-of-days-in-the-month dt))
    :quarter (/ (month-of-quarter dt) 3)
    :year    (/ (t/week-number-of-year dt) 52)))

(defn- valid-period?
  [from to unit]
  (when (and from to unit)
    (about= (- to from) (unit->duration unit))))

(defn- timeseries-insight
  [{:keys [numbers datetimes]}]
  (let [datetime   (first datetimes)
        x-position (:position datetime)
        xfn        (if (or (-> datetime :base_type (isa? :type/DateTime))
                           (field/unix-timestamp? datetime))
                     #(some-> %
                              (nth x-position)
                              ;; at this point in the pipeline, dates are still stings
                              f/->date
                              (.getTime)
                              ms->day)
                     ;; unit=year workaround. While the field is in this case marked as :type/Text,
                     ;; at this stage in the pipeline the value is still an int, so we can use it
                     ;; directly.
                     #(some-> % (nth x-position) t/date-time t.coerce/to-long ms->day))]
    (apply redux/juxt
           (for [number-col numbers]
             (redux/post-complete
              (let [y-position (:position number-col)
                    yfn        #(nth % y-position)]
                (redux/juxt ((map yfn) (last-n 2))
                            ((map xfn) (last-n 2))
                            (stats/simple-linear-regression xfn yfn)
                            (best-fit xfn yfn)))
              (fn [[[y-previous y-current] [x-previous x-current] [offset slope] best-fit]]
                (let [unit         (if (contains? #{:default nil} (:unit datetime))
                                     (infer-unit x-previous x-current)
                                     (:unit datetime))
                      show-change? (valid-period? x-previous x-current unit)]
                  {:last-value       y-current
                   :previous-value   (when show-change?
                                       y-previous)
                   :last-change      (when show-change?
                                       (change y-current y-previous))
                   :projected-change (when (and show-change?
                                                (some->> du/*data-timezone*
                                                         (.getID)
                                                         (du/date-trunc :month (t/now))
                                                         t.coerce/to-long
                                                         ms->day
                                                         (= x-current)))
                                       (change (/ y-current (%complete unit (t/now))) y-previous))
                   :slope            slope
                   :offset           offset
                   :best-fit         best-fit
                   :col              (:name number-col)})))))))

(defn- datetime-truncated-to-year?
  "This is hackish as hell, but we change datetimes with year granularity to strings upstream and
   this is the only way to recover the information they were once datetimes."
  [{:keys [base_type unit fingerprint] :as field}]
  (and (= base_type :type/Text)
       (contains? field :unit)
       (nil? unit)
       (or (nil? (:type fingerprint))
           (-> fingerprint :type :type/DateTime))))

(defn insights
  "Based on the shape of returned data construct a transducer to statistically analyize data."
  [cols]
  (let [cols-by-type (->> cols
                          (map-indexed (fn [idx col]
                                         (assoc col :position idx)))
                          (group-by (fn [{:keys [base_type unit] :as field}]
                                      (cond
                                        (datetime-truncated-to-year? field)          :datetimes
                                        (metabase.util.date/date-extract-units unit) :numbers
                                        (field/unix-timestamp? field)                :datetimes
                                        (isa? base_type :type/Number)                :numbers
                                        (isa? base_type :type/DateTime)              :datetimes
                                        :else                                        :others))))]
    (cond
      (timeseries? cols-by-type) (timeseries-insight cols-by-type)
      :else                      (f/constant-fingerprinter nil))))<|MERGE_RESOLUTION|>--- conflicted
+++ resolved
@@ -1,13 +1,8 @@
 (ns metabase.sync.analyze.fingerprint.insights
   "Deeper statistical analysis of results."
   (:require [clj-time
-<<<<<<< HEAD
              [coerce :as t.coerce]
              [core :as t]]
-=======
-              [coerce :as t.coerce]
-              [core :as t]]
->>>>>>> bbb3e177
             [kixi.stats
              [core :as stats]
              [math :as math]]
