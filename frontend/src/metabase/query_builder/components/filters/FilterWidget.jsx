/* @flow */

import React, { Component } from "react";
import { t } from 'c-3po';
import Icon from "metabase/components/Icon.jsx";
import FieldName from '../FieldName.jsx';
import Popover from "metabase/components/Popover.jsx";
import FilterPopover from "./FilterPopover.jsx";
import Value from "metabase/components/Value";

import { generateTimeFilterValuesDescriptions } from "metabase/lib/query_time";
<<<<<<< HEAD
=======
import { formatValue } from "metabase/lib/formatting";
import { hasFilterOptions } from "metabase/lib/query/filter";
>>>>>>> c12fa036

import cx from "classnames";
import _ from "underscore";

import StructuredQuery from "metabase-lib/lib/queries/StructuredQuery";
import type { Filter } from "metabase/meta/types/Query";

type Props = {
    query: StructuredQuery,
    filter: Filter,
    index: number,
    updateFilter?: (index: number, field: Filter) => void,
    removeFilter?: (index: number) => void,
    maxDisplayValues?: number
}
type State = {
    isOpen: bool
}

export default class FilterWidget extends Component {
    props: Props;
    state: State;

    constructor(props: Props) {
        super(props);

        this.state = {
            isOpen: this.props.filter[0] == undefined
        };
    }

    static defaultProps = {
        maxDisplayValues: 1
    };

    open = () => {
        this.setState({ isOpen: true });
    }

    close = () => {
        this.setState({ isOpen: false });
    }

    renderOperatorFilter() {
        const { query, filter, maxDisplayValues } = this.props;
        let [op, field, ...values] = filter;
        if (hasFilterOptions(filter)) {
          values = values.slice(0, -1);
        }

        const dimension = query.parseFieldReference(field);
        if (!dimension) {
            return null;
        }

        const operator = dimension.operator(op);

        let formattedValues;
        // $FlowFixMe: not understanding maxDisplayValues is provided by defaultProps
        if (operator && operator.multi && values.length > maxDisplayValues) {
            formattedValues = [values.length + " selections"];
        } else if (dimension.field().isDate() && !dimension.field().isTime()) {
            formattedValues = generateTimeFilterValuesDescriptions(filter);
        } else {
            formattedValues = values
                .filter(value => value !== undefined)
                .map((value, index) => (
                    <Value
                        key={index}
                        value={value}
                        column={dimension.field()}
                        remap
                    />
                ));
        }

        return (
            <div
                className="flex flex-column justify-center"
                onClick={this.open}
            >
                <div className="flex align-center" style={{padding: "0.5em", paddingTop: "0.3em", paddingBottom: "0.3em", paddingLeft: 0}}>
                    <FieldName
                        className="Filter-section Filter-section-field"
                        field={field}
                        tableMetadata={query.table()}
                    />
                    <div className="Filter-section Filter-section-operator">
                        &nbsp;
                        <a className="QueryOption flex align-center">{operator && operator.moreVerboseName}</a>
                    </div>
                </div>
                { formattedValues.length > 0 && (
                    <div className="flex align-center flex-wrap">
                        {formattedValues.map((formattedValue, valueIndex) =>
                            <div key={valueIndex} className="Filter-section Filter-section-value">
                                <span className="QueryOption">{formattedValue}</span>
                            </div>
                        )}
                    </div>
                )}
            </div>
        )
    }

    renderSegmentFilter() {
        const { query, filter } = this.props;
        const segment = _.find(query.table().segments, (s) => s.id === filter[1]);
        return (
            <div onClick={this.open}>
                <div className="flex align-center" style={{padding: "0.5em", paddingTop: "0.3em", paddingBottom: "0.3em", paddingLeft: 0}}>
                    <div className="Filter-section Filter-section-field">
                        <span className="QueryOption">{t`Matches`}</span>
                    </div>
                </div>
                <div className="flex align-center flex-wrap">
                    <div className="Filter-section Filter-section-value">
                        <span className="QueryOption">{segment && segment.name}</span>
                    </div>
                </div>
            </div>
        )
    }

    renderPopover() {
        if (this.state.isOpen) {
            const { query, filter } = this.props;
            return (
                <Popover
                    id="FilterPopover"
                    ref="filterPopover"
                    className="FilterPopover"
                    isInitiallyOpen={this.props.filter[1] === null}
                    onClose={this.close}
                    horizontalAttachments={["left"]}
                    autoWidth
                >
                    <FilterPopover
                        query={query}
                        filter={filter}
                        onCommitFilter={(filter) => this.props.updateFilter && this.props.updateFilter(this.props.index, filter)}
                        onClose={this.close}
                    />
                </Popover>
            );
        }
    }

    render() {
        const { filter, index, removeFilter } = this.props;
        return (
            <div className={cx("Query-filter p1 pl2", { "selected": this.state.isOpen })}>
                <div className="flex justify-center">
                    {filter[0] === "SEGMENT" ?
                        this.renderSegmentFilter()
                    :
                        this.renderOperatorFilter()
                    }
                    {this.renderPopover()}
                </div>
                { removeFilter &&
                    <a className="text-grey-2 no-decoration px1 flex align-center" onClick={() => removeFilter(index)}>
                        <Icon name='close' size={14} />
                    </a>
                }
            </div>
        );
    }
}<|MERGE_RESOLUTION|>--- conflicted
+++ resolved
@@ -9,11 +9,7 @@
 import Value from "metabase/components/Value";
 
 import { generateTimeFilterValuesDescriptions } from "metabase/lib/query_time";
-<<<<<<< HEAD
-=======
-import { formatValue } from "metabase/lib/formatting";
 import { hasFilterOptions } from "metabase/lib/query/filter";
->>>>>>> c12fa036
 
 import cx from "classnames";
 import _ from "underscore";
