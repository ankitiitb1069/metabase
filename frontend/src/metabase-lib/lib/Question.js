/* @flow weak */

import Query from "./Query";

import Metadata from "./metadata/Metadata";
import Metric from "./metadata/Metric";
import Table from "./metadata/Table";
import Field from "./metadata/Field";

import MultiQuery, { convertToMultiDatasetQuery } from "./MultiQuery";
import StructuredQuery from "metabase-lib/lib/StructuredQuery";
import NativeQuery from "metabase-lib/lib/NativeQuery";

import { memoize } from "metabase-lib/lib/utils";
import Utils from "metabase/lib/utils";
import { utf8_to_b64url } from "metabase/lib/card";
import Query_DEPRECATED from "metabase/lib/query";

import { getParametersWithExtras } from "metabase/meta/Card";

import {
    summarize,
    pivot,
    filter,
    breakout,
    toUnderlyingRecords,
    drillUnderlyingRecords
} from "metabase/qb/lib/actions";
import { getMode } from "metabase/qb/lib/modes";

import _ from "underscore";
import { chain, assoc } from "icepick";

import type {
    Parameter as ParameterObject,
    ParameterId,
    ParameterValues
} from "metabase/meta/types/Parameter";
import type {
    DatasetQuery,
    Card as CardObject,
    StructuredDatasetQuery as StructuredDatasetQueryObject
} from "metabase/meta/types/Card";

import type {
    ClickAction,
    ClickObject,
    QueryMode
} from "metabase/meta/types/Visualization";
import { MetabaseApi, CardApi } from "metabase/services";

// TODO: move these
type DownloadFormat = "csv" | "json" | "xlsx";
type RevisionId = number;
type ParameterOptions = "FIXME";

/**
 * This is a wrapper around a question/card object, which may contain one or more Query objects
 */
export default class Question {
    /**
     * A Question wrapper requires
     * TODO Atte Keinänen 6/6/17: Check which parts of metadata are actually needed and document them here
     * The contents of `metadata` could also be asserted in the Question constructor
     */
    _metadata: Metadata;

    /**
     * The plain object presentation of this question, equal to the format that Metabase REST API understands.
     * It is called `card` for both historical reasons and to make a clear distinction to this class.
     */
    _card: CardObject;

    /**
     * Parameter values mean either the current values of dashboard filters or SQL editor template parameters.
     * TODO Atte Keinänen 6/6/17: Why are parameter values considered a part of a Question?
     */
    _parameterValues: ParameterValues;

    /**
     * Question constructor
     */
    constructor(
        metadata: Metadata,
        card: CardObject,
        parameterValues?: ParameterValues
    ) {
        this._metadata = metadata;
        this._card = card;
        this._parameterValues = parameterValues || {};
    }

    /**
     * A question contains either a:
     * - StructuredQuery for queries written in MBQL
     * - NativeQuery for queries written in data source's native query language
     * - MultiQuery that is composed from one or more structured or native queries
     *
     * This is just a wrapper object, the data is stored in `this._card.dataset_query` in a format specific to the query type.
     */
    @memoize query(): Query {
        const datasetQuery = this._card.dataset_query;

        for (const QueryClass of [MultiQuery, StructuredQuery, NativeQuery]) {
            if (QueryClass.isDatasetQueryType(datasetQuery)) {
                // $FlowFixMe: flow doesn't support predicate types yet
                return new QueryClass(this, datasetQuery);
            }
        }

        throw new Error("Unknown query type: " + datasetQuery.type);
    }

    metadata(): Metadata {
        return this._metadata;
    }

    setCard(card: CardObject): Question {
        return new Question(this._metadata, card, this._parameterValues);
    }

    newQuestion() {
        return this.setCard(
            chain(this.card())
                .dissoc("id")
                .dissoc("name")
                .dissoc("description")
                .value()
        );
    }

    /**
     * Returns a new Question object with an updated query.
     * The query is saved to the `dataset_query` field of the Card object.
     */
    setQuery(newQuery: Query): Question {
        if (this._card.dataset_query !== newQuery.datasetQuery()) {
            return this.setCard(
                assoc(this.card(), "dataset_query", newQuery.datasetQuery())
            );
        }
        return this;
    }

    setDatasetQuery(newDatasetQuery: DatasetQuery): Question {
        return this.setCard(
            assoc(this.card(), "dataset_query", newDatasetQuery)
        );
    }

    card() {
        return this._card;
    }

    /**
     * The visualization type of the question
     */
    display(): string {
        return this._card && this._card.display;
    }

    setDisplay(display) {
        return this.setCard(assoc(this.card(), "display", display));
    }

    /**
     * Question is valid (as far as we know) and can be executed
     */
    canRun(): boolean {
        return this.query().canRun();
    }

    canWrite(): boolean {
        return this._card && this._card.can_write;
    }

    /**
     * Conversion from a single query -centric question to a multi-query question
     */
    isMultiQuery(): boolean {
        return this.query() instanceof MultiQuery;
    }
    canConvertToMultiQuery(): boolean {
        const query = this.query();
<<<<<<< HEAD
        return query instanceof StructuredQuery &&
            !query.isBareRows() &&
            query.breakouts().length < 2;
=======

        return query instanceof StructuredQuery && !query.isBareRows() && query.breakouts().length === 1;
>>>>>>> 224a0348
    }
    convertToMultiQuery(): Question {
        // TODO Atte Keinänen 6/6/17: I want to be 99% sure that this doesn't corrupt the question in any scenario
        const multiDatasetQuery = convertToMultiDatasetQuery(
            this,
            this._card.dataset_query
        );
        return this.setCard(
            assoc(this._card, "dataset_query", multiDatasetQuery)
        );
    }

    /**
     * Returns a list of atomic queries (NativeQuery or StructuredQuery) contained in this question
     */
    singleQueries(): Query[] {
        const query = this.query();
        return query instanceof MultiQuery ? query.childQueries() : [query];
    }

    /**
     * Metric-related methods for the multi-metric query builder
     *
     * These methods provide convenient abstractions and mental mappings for working with questions
     * which are composed of different kinds of metrics (either reusable saved metrics or ad-hoc metrics that are
     * specific to the current question)
     *
     */
    assertIsMultiQuery(): void {
        if (!this.isMultiQuery()) {
            throw new Error(
                "Trying to use a metric method for a Question that hasn't been converted to a multi-query format"
            );
        }
    }

    availableSavedMetrics(): Metric[] {
        this.assertIsMultiQuery();
        return this._metadata.metricsList();
    }
    canAddMetric(): boolean {
        this.assertIsMultiQuery();
        // $FlowFixMe
        const multiQuery: MultiQuery = this.query();
        return multiQuery.canAddQuery();
    }
    canRemoveMetric(): boolean {
        this.assertIsMultiQuery();
        // can't remove last metric
        // $FlowFixMe
        const multiQuery: MultiQuery = this.query();
        return multiQuery.childQueries().length > 1;
    }
    addSavedMetric(metric: Metric): Question {
        return this.addMetric(
            ({
                type: "query",
                database: metric.table.db.id,
                query: {
                    source_table: metric.table.id,
                    aggregation: [["METRIC", metric.id]]
                }
            }: StructuredDatasetQueryObject)
        );
    }
    addMetric(datasetQuery: StructuredDatasetQueryObject): Question {
        this.assertIsMultiQuery();
        // $FlowFixMe
        const multiQuery: MultiQuery = this.query();
        return this.setQuery(multiQuery.addQuery(datasetQuery));
    }
    updateMetric(index: number, metric: Query): Question {
        this.assertIsMultiQuery();
        // $FlowFixMe
        const multiQuery: MultiQuery = this.query();
        return this.setQuery(multiQuery.setQueryAtIndex(index, metric));
    }
    removeMetric(index: number): Question {
        this.assertIsMultiQuery();
        // $FlowFixMe
        const multiQuery: MultiQuery = this.query();
        return this.setQuery(multiQuery.removeQueryAtIndex(index));
    }

    // drill through / actions
    // TODO: a lot of this should be moved to StructuredQuery?
    // Maybe in general these should be part of the Query interface and this class would just provide shortcuts for those methods
    // (or maybe it wouldn't provide shortcuts at all?)

    summarize(aggregation) {
        const tableMetadata = this.tableMetadata();
        return this.setCard(summarize(this.card(), aggregation, tableMetadata));
    }
    breakout(b) {
        return this.setCard(breakout(this.card(), b));
    }
    pivot(breakout, dimensions = []) {
        const tableMetadata = this.tableMetadata();
        return this.setCard(
            // $FlowFixMe: tableMetadata could be null
            pivot(this.card(), breakout, tableMetadata, dimensions)
        );
    }
    filter(operator, column, value) {
        return this.setCard(filter(this.card(), operator, column, value));
    }
    drillUnderlyingRecords(dimensions) {
        return this.setCard(drillUnderlyingRecords(this.card(), dimensions));
    }
    toUnderlyingRecords(): ?Question {
        const newCard = toUnderlyingRecords(this.card());
        if (newCard) {
            return this.setCard(newCard);
        }
    }
    toUnderlyingData(): Question {
        return this.setDisplay("table");
    }
    drillPK(field: Field, value: Value): ?Question {
        const query = this.query();
        if (query instanceof StructuredQuery) {
            return query
                .reset()
                .setTable(field.table)
                .addFilter(["=", ["field-id", field.id], value])
                .question();
        }
    }

    // deprecated
    tableMetadata(): ?Table {
        const query = this.query();
        if (query instanceof StructuredQuery) {
            return query.table();
        } else {
            return null;
        }
    }

    mode(): ?QueryMode {
        return getMode(this.card(), this.tableMetadata());
    }

    actions(): ClickAction[] {
        const mode = this.mode();
        if (mode) {
            return _.flatten(
                mode.actions.map(actionCreator =>
                    actionCreator({ question: this }))
            );
        } else {
            return [];
        }
    }

    actionsForClick(clicked: ?ClickObject): ClickAction[] {
        const mode = this.mode();
        if (mode) {
            return _.flatten(
                mode.drills.map(actionCreator =>
                    actionCreator({ question: this, clicked }))
            );
        } else {
            return [];
        }
    }

    /**
     * A user-defined name for the question
     */
    displayName(): ?string {
        return this._card && this._card.name;
    }

    id(): number {
        return this._card && this._card.id;
    }

    isSaved(): boolean {
        return !!this.id();
    }

    publicUUID(): string {
        return this._card && this._card.public_uuid;
    }

    getUrl(): string {
        return "";
    }
    getLineage(): ?Question {
        return null;
    }

    getPublicUrl(): string {
        return "";
    }
    getDownloadURL(format: DownloadFormat): string {
        return "";
    }

    // These methods require integration with Redux actions or REST API
    update(): Promise<void> {
        return new Promise(() => {});
    }
    save(): Promise<void> {
        return new Promise(() => {});
    }
    revert(revisionId: RevisionId): Promise<void> {
        return new Promise(() => {});
    }
    enablePublicSharing(): Promise<void> {
        return new Promise(() => {});
    }
    disablePublicSharing(): Promise<void> {
        return new Promise(() => {});
    }
    publishAsEmbeddable(): Promise<void> {
        return new Promise(() => {});
    }
    getVersionHistory(): Promise<void> {
        return new Promise(() => {});
    }

    /**
     * Runs the query and returns an array containing results for each single query.
     *
     * If we have a saved and clean single-query question, we use `CardApi.query` instead of a ad-hoc dataset query.
     * This way we benefit from caching and query optimizations done by Metabase backend.
     */
    async getResults(
        { cancelDeferred, isDirty = false, ignoreCache = false }
    ): Promise<[any]> {
        const canUseCardApiEndpoint = !isDirty &&
            !this.isMultiQuery() &&
            this.isSaved();

        if (canUseCardApiEndpoint) {
            const queryParams = {
                cardId: this.id(),
                parameters: this.parameters(),
                ignore_cache: ignoreCache
            };

            return [
                await CardApi.query(queryParams, {
                    cancelled: cancelDeferred.promise
                })
            ];
        } else {
            const getDatasetQueryResult = datasetQuery =>
                MetabaseApi.dataset(
                    datasetQuery,
                    cancelDeferred ? { cancelled: cancelDeferred.promise } : {}
                );

            const datasetQueries = this.singleQueries().map(query =>
                query.datasetQuery());
            return Promise.all(datasetQueries.map(getDatasetQueryResult));
        }
    }

    parameters(): ParameterObject[] {
        return getParametersWithExtras(this.card(), this._parameterValues);
    }

    createParameter(parameter: ParameterOptions) {}
    updateParameter(id: ParameterId, parameter: ParameterOptions) {}
    deleteParameter(id: ParameterId) {}

    // predicate function that dermines if the question is "dirty" compared to the given question
    isDirtyComparedTo(originalQuestion: Question) {
        // TODO Atte Keinänen 6/8/17: Reconsider these rules because they don't completely match
        // the current implementation which uses original_card_id for indicating that question has a lineage

        // The rules:
        //   - if it's new, then it's dirty when
        //       1) there is a database/table chosen or
        //       2) when there is any content on the native query
        //       3) when the query is a MultiDatasetQuery
        //   - if it's saved, then it's dirty when
        //       1) the current card doesn't match the last saved version

        if (!this._card) {
            return false;
        } else if (!this._card.id) {
            if (
                this._card.dataset_query.query &&
                this._card.dataset_query.query.source_table
            ) {
                return true;
            } else if (
                this._card.dataset_query.type === "native" &&
                !_.isEmpty(this._card.dataset_query.native.query)
            ) {
                return true;
            } else if (this._card.dataset_query.type === "multi") {
                return true;
            } else {
                return false;
            }
        } else {
            const origCardSerialized = originalQuestion.serializeForUrl();
            const currentCardSerialized = this.serializeForUrl({
                includeOriginalCardId: false
            });
            return currentCardSerialized !== origCardSerialized;
        }
    }

    serializeForUrl({ includeOriginalCardId = true } = {}) {
        // TODO Atte Keinänen 5/31/17: Remove code mutation and unnecessary copying
        const dataset_query = Utils.copy(this._card.dataset_query);
        if (dataset_query.query) {
            dataset_query.query = Query_DEPRECATED.cleanQuery(
                dataset_query.query
            );
        }

        const cardCopy = {
            name: this._card.name,
            description: this._card.description,
            dataset_query: dataset_query,
            display: this._card.display,
            parameters: this._card.parameters,
            visualization_settings: this._card.visualization_settings,
            ...(includeOriginalCardId
                ? // $FlowFixMe
                  { original_card_id: this._card.original_card_id }
                : {})
        };

        return utf8_to_b64url(JSON.stringify(cardCopy));
    }
}<|MERGE_RESOLUTION|>--- conflicted
+++ resolved
@@ -182,14 +182,9 @@
     }
     canConvertToMultiQuery(): boolean {
         const query = this.query();
-<<<<<<< HEAD
         return query instanceof StructuredQuery &&
             !query.isBareRows() &&
-            query.breakouts().length < 2;
-=======
-
-        return query instanceof StructuredQuery && !query.isBareRows() && query.breakouts().length === 1;
->>>>>>> 224a0348
+            query.breakouts().length === 1;
     }
     convertToMultiQuery(): Question {
         // TODO Atte Keinänen 6/6/17: I want to be 99% sure that this doesn't corrupt the question in any scenario
