--- conflicted
+++ resolved
@@ -108,51 +108,6 @@
 (defprotocol ^:private WithTempDefaults
   (^:private with-temp-defaults [this]))
 
-<<<<<<< HEAD
-(u/strict-extend Object               WithTempDefaults {:with-temp-defaults (constantly nil)})
-(u/strict-extend (class Card)         WithTempDefaults {:with-temp-defaults (fn [_] {:creator_id             ((resolve 'metabase.test.data.users/user->id) :rasta)
-                                                                                     :dataset_query          {}
-                                                                                     :display                :table
-                                                                                     :name                   (random-name)
-                                                                                     :public_perms           common/perms-none
-                                                                                     :visualization_settings {}})})
-(u/strict-extend (class Dashboard)    WithTempDefaults {:with-temp-defaults (fn [_] {:creator_id   ((resolve 'metabase.test.data.users/user->id) :rasta)
-                                                                                     :name         (random-name)
-                                                                                     :public_perms 0})})
-(u/strict-extend (class Database)     WithTempDefaults {:with-temp-defaults (fn [_] {:details   {}
-                                                                                     :engine    :yeehaw
-                                                                                     :is_sample false
-                                                                                     :name      (random-name)})})
-(u/strict-extend (class Field)        WithTempDefaults {:with-temp-defaults (fn [_] {:active          true
-                                                                                     :base_type       :TextField
-                                                                                     :field_type      :info
-                                                                                     :name            (random-name)
-                                                                                     :position        1
-                                                                                     :preview_display true})})
-(u/strict-extend (class Metric)       WithTempDefaults {:with-temp-defaults (fn [_] {:creator_id  ((resolve 'metabase.test.data.users/user->id) :rasta)
-                                                                                     :definition  {}
-                                                                                     :description "Lookin' for a blueberry"
-                                                                                     :name        "Toucans in the rainforest"})})
-(u/strict-extend (class Pulse)        WithTempDefaults {:with-temp-defaults (fn [_] {:creator_id ((resolve 'metabase.test.data.users/user->id) :rasta)
-                                                                                     :name       (random-name)})})
-(u/strict-extend (class PulseChannel) WithTempDefaults {:with-temp-defaults (constantly {:channel_type  :email
-                                                                                         :details       {}
-                                                                                         :schedule_type :daily
-                                                                                         :schedule_hour 15})})
-(u/strict-extend (class RawColumn)    WithTempDefaults {:with-temp-defaults (fn [_] {:active true
-                                                                                     :name   (random-name)})})
-(u/strict-extend (class RawTable)     WithTempDefaults {:with-temp-defaults (fn [_] {:active true
-                                                                                     :name   (random-name)})})
-(u/strict-extend (class Revision)     WithTempDefaults {:with-temp-defaults (fn [_] {:user_id      ((resolve 'metabase.test.data.users/user->id) :rasta)
-                                                                                     :is_creation  false
-                                                                                     :is_reversion false})})
-(u/strict-extend (class Segment)      WithTempDefaults {:with-temp-defaults (fn [_] {:creator_id ((resolve 'metabase.test.data.users/user->id) :rasta)
-                                                                                     :definition  {}
-                                                                                     :description "Lookin' for a blueberry"
-                                                                                     :name        "Toucans in the rainforest"})})
-(u/strict-extend (class Table)        WithTempDefaults {:with-temp-defaults (fn [_] {:active true
-                                                                                     :name   (random-name)})})
-=======
 (u/strict-extend Object
   WithTempDefaults
   {:with-temp-defaults (constantly nil)})
@@ -207,6 +162,16 @@
                                     :schedule_type :daily
                                     :schedule_hour 15})})
 
+(u/strict-extend (class RawColumn)
+  WithTempDefaults
+  {:with-temp-defaults (fn [_] {:active true
+                                :name   (random-name)})})
+
+(u/strict-extend (class RawTable)
+  WithTempDefaults
+  {:with-temp-defaults (fn [_] {:active true
+                                :name   (random-name)})})
+
 (u/strict-extend (class Revision)
   WithTempDefaults
   {:with-temp-defaults (fn [_] {:user_id      ((resolve 'metabase.test.data.users/user->id) :rasta)
@@ -224,7 +189,6 @@
   WithTempDefaults
   {:with-temp-defaults (fn [_] {:active true
                                 :name   (random-name)})})
->>>>>>> 422780a3
 
 
 (defn do-with-temp
