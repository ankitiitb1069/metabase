--- conflicted
+++ resolved
@@ -1,26 +1,18 @@
 (ns metabase.models.dashboard-test
   (:require [expectations :refer :all]
             [metabase.api.common :as api]
-<<<<<<< HEAD
-=======
             [metabase.automagic-dashboards.core :as magic]
->>>>>>> 36b71d89
             [metabase.models
              [card :refer [Card]]
              [collection :refer [Collection]]
              [dashboard :as dashboard :refer :all]
              [dashboard-card :as dashboard-card :refer [DashboardCard]]
              [dashboard-card-series :refer [DashboardCardSeries]]
-<<<<<<< HEAD
              [database :refer [Database]]
              [interface :as mi]
              [permissions :as perms]
-             [permissions-group :as group]
-             [table :refer [Table]]]
-=======
              [table :refer [Table]]
              [user :as user]]
->>>>>>> 36b71d89
             [metabase.test
              [data :refer :all]
              [util :as tu]]
@@ -186,7 +178,6 @@
       (:public_uuid dashboard))))
 
 
-<<<<<<< HEAD
 ;;; +----------------------------------------------------------------------------------------------------------------+
 ;;; |                                         Collections Permissions Tests                                          |
 ;;; +----------------------------------------------------------------------------------------------------------------+
@@ -230,7 +221,12 @@
   (with-dash-in-collection [_ collection dash]
     (binding [api/*current-user-permissions-set* (atom #{(perms/collection-readwrite-path collection)})]
       (mi/can-write? dash))))
-=======
+
+
+;;; +----------------------------------------------------------------------------------------------------------------+
+;;; |                                           Transient Dashboard Tests                                            |
+;;; +----------------------------------------------------------------------------------------------------------------+
+
 ;; test that we save a transient dashboard
 (expect
   8
@@ -243,5 +239,4 @@
       (->> (magic/automagic-analysis (Table (id :venues)) {})
            save-transient-dashboard!
            :id
-           (db/count 'DashboardCard :dashboard_id)))))
->>>>>>> 36b71d89
+           (db/count 'DashboardCard :dashboard_id)))))