(ns metabase.query-processor-test.order-by-test
  "Tests for the `:order-by` clause."
  (:require [clojure.math.numeric-tower :as math]
            [metabase.models.field :refer [Field]]
            [metabase.query-processor-test :refer :all]
            [metabase.test.data :as data]
            [metabase.test.data.datasets :as datasets :refer [*engine*]]
            [metabase.test.util :as tu]))

(expect-with-non-timeseries-dbs
  [[1 12 375]
   [1  9 139]
   [1  1  72]
   [2 15 129]
   [2 12 471]
   [2 11 325]
   [2  9 590]
   [2  9 833]
   [2  8 380]
   [2  5 719]]
  (->> (data/run-mbql-query checkins
         {:fields   [$venue_id $user_id $id]
          :order-by [[:asc $venue_id]
                     [:desc $user_id]
                     [:asc $id]]
          :limit    10})
       rows (format-rows-by [int int int])))


;;; ------------------------------------------- order-by aggregate fields --------------------------------------------

;;; order-by aggregate ["count"]
(qp-expect-with-all-engines
  {:columns     [(data/format-name "price")
                 "count"]
   :rows        [[4  6]
                 [3 13]
                 [1 22]
                 [2 59]]
   :cols        [(breakout-col (venues-col :price))
                 (aggregate-col :count)]
   :native_form true}
  (->> (data/run-mbql-query venues
         {:aggregation [[:count]]
          :breakout    [$price]
          :order-by    [[:asc [:aggregation 0]]]})
       booleanize-native-form
       (format-rows-by [int int])
       tu/round-fingerprint-cols))


;;; order-by aggregate ["sum" field-id]
(qp-expect-with-all-engines
  {:columns     [(data/format-name "price")
                 "sum"]
   :rows        [[2 2855]
                 [1 1211]
                 [3  615]
                 [4  369]]
   :cols        [(breakout-col (venues-col :price))
                 (aggregate-col :sum (venues-col :id))]
   :native_form true}
  (->> (data/run-mbql-query venues
         {:aggregation [[:sum $id]]
          :breakout    [$price]
          :order-by    [[:desc [:aggregation 0]]]})
       booleanize-native-form
       (format-rows-by [int int])
       tu/round-fingerprint-cols))


;;; order-by aggregate ["distinct" field-id]
(qp-expect-with-all-engines
  {:columns     [(data/format-name "price")
                 "count"]
   :rows        [[4  6]
                 [3 13]
                 [1 22]
                 [2 59]]
   :cols        [(breakout-col (venues-col :price))
                 (aggregate-col :count (Field (data/id :venues :id)))]
   :native_form true}
  (->> (data/run-mbql-query venues
         {:aggregation [[:distinct $id]]
          :breakout    [$price]
          :order-by    [[:asc [:aggregation 0]]]})
       booleanize-native-form
       (format-rows-by [int int])
       tu/round-fingerprint-cols))


;;; order-by aggregate ["avg" field-id]
(expect-with-non-timeseries-dbs
  {:columns     [(data/format-name "price")
                 "avg"]
   :rows        [[3 22]
                 [2 28]
                 [1 32]
                 [4 53]]
   :cols        [(breakout-col (venues-col :price))
                 (aggregate-col :avg (venues-col :category_id))]
   :native_form true}
  (->> (data/run-mbql-query venues
         {:aggregation [[:avg $category_id]]
          :breakout    [$price]
          :order-by    [[:asc [:aggregation 0]]]})
       booleanize-native-form
<<<<<<< HEAD
       :data
       (format-rows-by [int int])
       tu/round-fingerprint-cols))
=======
       data
       (format-rows-by [int int])))
>>>>>>> 874ea30c

;;; ### order-by aggregate ["stddev" field-id]
;; SQRT calculations are always NOT EXACT (normal behavior) so round everything to the nearest int.
;; Databases might use different versions of SQRT implementations
(datasets/expect-with-engines (non-timeseries-engines-with-feature :standard-deviation-aggregations)
  {:columns     [(data/format-name "price")
                 "stddev"]
   :rows        [[3 (if (contains? #{:mysql :crate} *engine*) 25 26)]
                 [1 24]
                 [2 21]
                 [4 (if (contains? #{:mysql :crate} *engine*) 14 15)]]
   :cols        [(breakout-col (venues-col :price))
                 (aggregate-col :stddev (venues-col :category_id))]
   :native_form true}
  (->> (data/run-mbql-query venues
         {:aggregation [[:stddev $category_id]]
          :breakout    [$price]
          :order-by    [[:desc [:aggregation 0]]]})
       booleanize-native-form
<<<<<<< HEAD
       :data
       (format-rows-by [int (comp int math/round)])
       tu/round-fingerprint-cols))
=======
       data
       (format-rows-by [int (comp int math/round)])))
>>>>>>> 874ea30c
<|MERGE_RESOLUTION|>--- conflicted
+++ resolved
@@ -105,14 +105,9 @@
           :breakout    [$price]
           :order-by    [[:asc [:aggregation 0]]]})
        booleanize-native-form
-<<<<<<< HEAD
-       :data
+       data
        (format-rows-by [int int])
        tu/round-fingerprint-cols))
-=======
-       data
-       (format-rows-by [int int])))
->>>>>>> 874ea30c
 
 ;;; ### order-by aggregate ["stddev" field-id]
 ;; SQRT calculations are always NOT EXACT (normal behavior) so round everything to the nearest int.
@@ -132,11 +127,6 @@
           :breakout    [$price]
           :order-by    [[:desc [:aggregation 0]]]})
        booleanize-native-form
-<<<<<<< HEAD
-       :data
+       data
        (format-rows-by [int (comp int math/round)])
-       tu/round-fingerprint-cols))
-=======
-       data
-       (format-rows-by [int (comp int math/round)])))
->>>>>>> 874ea30c
+       tu/round-fingerprint-cols))